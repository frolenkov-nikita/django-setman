--- conflicted
+++ resolved
@@ -331,7 +331,7 @@
     def to_python(self, value):
         if value is None:
             return value
-        return Decimal(value)
+        return Decimal(str(value))
 
     def update(self, **kwargs):
         super(DecimalSetting, self).update(**kwargs)
@@ -344,14 +344,6 @@
         self.max_value = self.to_python(self.max_value)
         self.min_value = self.to_python(self.min_value)
 
-<<<<<<< HEAD
-=======
-    def to_python(self, value):
-        if value is None:
-            return value
-        return Decimal(str(value))
-
->>>>>>> d3700195
 
 class IntSetting(Setting):
     """
