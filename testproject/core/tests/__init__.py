--- conflicted
+++ resolved
@@ -3,15 +3,8 @@
 
 if not 'django_nose' in settings.INSTALLED_APPS or \
    not settings.TEST_RUNNER.startswith('django_nose.'):
-<<<<<<< HEAD
-    from test_models import *
-    from test_settings import *
-    from test_utils import *
-    from test_version import *
-    from test_ui import *
-=======
     from testproject.core.tests.test_models import *
     from testproject.core.tests.test_settings import *
+    from testproject.core.tests.test_ui import *
     from testproject.core.tests.test_utils import *
-    from testproject.core.tests.test_version import *
->>>>>>> 192c4e28
+    from testproject.core.tests.test_version import *